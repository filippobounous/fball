"""Analytics calculators for performance and risk analysis.

This package exposes helpers for computing portfolio returns, realised
volatility, general performance metrics, Value-at-Risk estimates, and
a Monte-Carlo Engine.
"""

from .correlation import CorrelationCalculator
from .realised_volatility import RealisedVolatilityCalculator
from .returns import ReturnsCalculator
from .metrics import PerformanceMetrics
from .var import VaRCalculator
<<<<<<< HEAD
from .monte_carlo import (
    BaseMonteCarloEngine,
    PricePathEngine,
    VolatilityEngine,
)
from .random_generators import RandomGenerator

__all__ = [
    "CorrelationCalculator",
    "RealisedVolatilityCalculator",
    "ReturnsCalculator",
    "PerformanceMetrics",
    "VaRCalculator",
    "BaseMonteCarloEngine",
    "PricePathEngine",
    "VolatilityEngine",
    "RandomGenerator",
]
=======
from .monte_carlo import BaseMonteCarloEngine, PricePathEngine, VolatilityEngine
from .random_generators import RandomGenerator

# TODO: add analytics such as:
#   realised volatility forecasting
#   portfolio rebalancing
#   portfolio optimisation
#   suggest portfolio trades
#   .....sugest more
>>>>>>> 4ff843e8
<|MERGE_RESOLUTION|>--- conflicted
+++ resolved
@@ -10,7 +10,6 @@
 from .returns import ReturnsCalculator
 from .metrics import PerformanceMetrics
 from .var import VaRCalculator
-<<<<<<< HEAD
 from .monte_carlo import (
     BaseMonteCarloEngine,
     PricePathEngine,
@@ -29,14 +28,9 @@
     "VolatilityEngine",
     "RandomGenerator",
 ]
-=======
-from .monte_carlo import BaseMonteCarloEngine, PricePathEngine, VolatilityEngine
-from .random_generators import RandomGenerator
-
 # TODO: add analytics such as:
 #   realised volatility forecasting
 #   portfolio rebalancing
 #   portfolio optimisation
 #   suggest portfolio trades
-#   .....sugest more
->>>>>>> 4ff843e8
+#   .....sugest more