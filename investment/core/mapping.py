--- conflicted
+++ resolved
@@ -1,16 +1,11 @@
 """Base class for initialisations from the mapping csv files available"""
 
-<<<<<<< HEAD
-from abc import ABC, abstractmethod
-=======
 from abc import abstractmethod
->>>>>>> fa4f8dfb
 from typing import Dict, Any, Optional, TYPE_CHECKING, List, Union
 
 import pandas as pd
 from pydantic import BaseModel
 
-<<<<<<< HEAD
 from ..analytics.metrics import PerformanceMetrics
 from ..analytics.var import VaRCalculator
 from ..analytics.realised_volatility import RealisedVolatilityCalculator
@@ -25,21 +20,10 @@
     DEFAULT_VAR_METHOD,
     TRADING_DAYS,
 )
-=======
-from ..analytics.realised_volatility import RealisedVolatilityCalculator
-from ..analytics.returns import ReturnsCalculator
-from ..datasource import LocalDataSource
-from ..utils.consts import DEFAULT_RET_WIN_SIZE, DEFAULT_RV_WIN_SIZE, DEFAULT_RV_MODEL
->>>>>>> fa4f8dfb
 
 if TYPE_CHECKING:
     from ..datasource import BaseDataSource
 
-<<<<<<< HEAD
-class BaseMappingEntity(BaseModel, ABC):
-    """Base entity loaded from local mapping files."""
-
-=======
 class BaseMappingEntity(BaseModel):
     """
     BaseMappingEntity.
@@ -49,16 +33,11 @@
         entity_type (str): The entity type to select the correct load_method.
         code (str): The code for the entity to select the correct parameters.
     """
->>>>>>> fa4f8dfb
     entity_type: str
     code: str
     _local_datasource: LocalDataSource = LocalDataSource
 
-<<<<<<< HEAD
     def __init__(self, **kwargs) -> None:
-=======
-    def __init__(self, **kwargs):
->>>>>>> fa4f8dfb
         """Initialise entity attributes from the local mapping files."""
         super().__init__(**kwargs)
 
@@ -98,15 +77,10 @@
         datasource: Optional["BaseDataSource"] = None,
         local_only: bool = True,
     ) -> pd.DataFrame:
-<<<<<<< HEAD
         """Return the returns series."""
         df = self.get_price_history(
             datasource=datasource, local_only=local_only, intraday=False
         )
-=======
-        """Returns the returns series"""
-        df = self.get_price_history(datasource=datasource, local_only=local_only, intraday=False)
->>>>>>> fa4f8dfb
 
         return ReturnsCalculator(
             ret_win_size=ret_win_size, use_ln_ret=use_ln_ret
@@ -119,7 +93,6 @@
         datasource: Optional["BaseDataSource"] = None,
         local_only: bool = True,
     ) -> pd.DataFrame:
-<<<<<<< HEAD
         """Return the realised volatility series."""
         df = self.get_price_history(
             datasource=datasource, local_only=local_only, intraday=False
@@ -136,11 +109,10 @@
         confidence_level: float = DEFAULT_CONFIDENCE_LEVEL,
         datasource: Optional["BaseDataSource"] = None,
         local_only: bool = True,
-        **price_history_kwargs: Any,
     ) -> Dict[str, float]:
         """Return common performance and risk metrics."""
         df = self.get_price_history(
-            datasource=datasource, local_only=local_only, **price_history_kwargs
+            datasource=datasource, local_only=local_only,
         )
 
         return {
@@ -159,9 +131,6 @@
                 risk_free_rate=risk_free_rate,
                 periods_per_year=periods_per_year,
             ),
-            "value_at_risk": VaRCalculator.value_at_risk(
-                df, confidence_level=confidence_level
-            ),
         }
 
     def get_value_at_risk(
@@ -170,7 +139,6 @@
         method: str = DEFAULT_VAR_METHOD,
         datasource: Optional["BaseDataSource"] = None,
         local_only: bool = True,
-        **price_history_kwargs: Any,
     ) -> float:
         """Return Value-at-Risk using the specified method."""
         df = self.get_price_history(
@@ -187,12 +155,4 @@
         if calc is None:
             raise KeyError(f"VaR method '{method}' not recognised.")
 
-        return calc(df, confidence_level=confidence_level)
-=======
-        """Returns the realised volatility series"""
-        df = self.get_price_history(datasource=datasource, local_only=local_only, intraday=False)
-
-        return RealisedVolatilityCalculator(
-            rv_win_size=rv_win_size, rv_model=rv_model
-        ).calculate(df=df)
->>>>>>> fa4f8dfb
+        return calc(df, confidence_level=confidence_level)