--- conflicted
+++ resolved
@@ -1,7 +1,4 @@
 "Reports for investment analytics"
 
-<<<<<<< HEAD
-__all__: list[str] = []
-=======
-# TODO: create pdf reports of analytics from portfolio
->>>>>>> 4ff843e8
+__all__ = []
+# TODO: create pdf reports of analytics from portfolio