--- conflicted
+++ resolved
@@ -10,7 +10,6 @@
 pip install -r requirements.txt
 ```
 
-<<<<<<< HEAD
 1. Create a Python virtual environment and install the package:
    ```bash
    python -m venv .venv
@@ -47,7 +46,7 @@
 
 Any changes to the local source will be picked up the next time you rebuild the
 containers.
-=======
+
 ## Running Tests
 
 Automated tests can be executed with:
@@ -61,5 +60,4 @@
 installed before running the tests.
 
 All dependencies specify minimum versions in both `setup.py` and
-`requirements.txt` to ensure consistent installation across environments.
->>>>>>> f26771c5
+`requirements.txt` to ensure consistent installation across environments.